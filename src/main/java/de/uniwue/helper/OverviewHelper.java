package de.uniwue.helper;

import java.io.File;
import java.io.FileFilter;
import java.io.IOException;
import java.nio.file.Files;
import java.nio.file.Path;
import java.nio.file.Paths;
import java.text.DecimalFormat;
import java.text.SimpleDateFormat;
import java.util.ArrayList;
import java.util.Arrays;
import java.util.Collections;
import java.util.Date;
import java.util.HashMap;
import java.util.List;
import java.util.Map;
import java.util.TreeMap;
import java.util.regex.Pattern;

import org.apache.commons.io.FileUtils;
import org.apache.commons.io.FilenameUtils;
import de.uniwue.config.ProjectConfiguration;
import de.uniwue.model.PageOverview;

public class OverviewHelper {
    /**
     * Stores page overviews of the project
     *
     * Structure example:
     * {
     *     "0001.png" : {
     *         "pageId" : 0001,
     *         "preprocessed" : true,
     *         "segmented" : false,
     *         "segmentsExtracted" : false,
     *         "linesExtracted" : false,
     *         "recognition" : false,
     *     },
     *     ...
     * }
     */
    private Map<String, PageOverview> overview = new HashMap<String, PageOverview>();

    /**
     * Image type of the project
     * Possible values: { Binary, Gray }
     */
    private String imageType;

    /**
     * Object to access project configuration
     */
    private ProjectConfiguration projConf;

    /**
     * Constructor
     *
     * @param pathToProject  Absolute path of the project on the filesystem
     * @param imageType  Image type of the project
     */
    public OverviewHelper(String pathToProject, String imageType) {
        this.imageType = imageType;
        this.projConf = new ProjectConfiguration(pathToProject);
    }

    /**
     * Generates project status overview for all existing pages
     *
     * @throws IOException
     */
    public void initialize() throws IOException {
        String path = projConf.ORIG_IMG_DIR;
        if (new File(path).exists()) {
            final File folder = new File(path);
            for (final File fileEntry : folder.listFiles()) {
                if (fileEntry.isFile()) {
                    PageOverview pOverview = new PageOverview(FilenameUtils.removeExtension(fileEntry.getName()));
                    overview.put(fileEntry.getName(), pOverview);
                }
            }

            checkFiles();
            checkPreprocessed();
            checkDespeckled();
            checkSegmented();
            checkSegmentsExtracted();
            checkLinesExtracted();
            checkRecognition();
        }
        else {
            throw new IOException("Folder does not exist!");
        }
    }

    /**
     * Generates status overview for one page
     *
     * @param pageID  Page identifier for which the overview should be generated
     * @param doChecks  Determines if the state of all processes should be checked 
     * @throws IOException
     */
    public void initialize(String pageID, boolean doChecks) throws IOException {
        String path = projConf.ORIG_IMG_DIR + pageID + projConf.IMG_EXT;
        if (new File(path).exists()) {
            PageOverview pOverview = new PageOverview(FilenameUtils.removeExtension(new File(path).getName()));
            overview.put(new File(path).getName(), pOverview);
<<<<<<< HEAD

            if (doChecks) {
                checkPreprocessed();
                checkDespeckled();
                checkSegmented();
                checkSegmentsExtracted();
                checkLinesExtracted();
                checkHasGT();
            }
=======
            checkPreprocessed();
            checkDespeckled();
            checkSegmented();
            checkSegmentsExtracted();
            checkLinesExtracted();
            checkRecognition();
>>>>>>> 2bc35584
        }
        else {
            throw new IOException("Folder does not exist!");
        }
    }

    /**
     * Generates status overview for one page
     *
     * @param pageID  Page identifier for which the overview should be generated
     * @throws IOException
     */
    public void initialize(String pageID) throws IOException {
        initialize(pageID, true);
    }

    /**
     * Validates preprocessing state and updates project overview
     */
    public void checkPreprocessed() {
        for (String key : overview.keySet()) {
            overview.get(key).setPreprocessed(true);
            if (!new File(projConf.PREPROC_DIR + imageType + File.separator + key).exists()) 
                overview.get(key).setPreprocessed(false);
        }
    }

    /**
     * Validates despeckling state and updates project overview
     */
    public void checkDespeckled() {
        for (String key : overview.keySet()) {
            overview.get(key).setDespeckled(true);
            if (!new File(projConf.DESP_IMG_DIR  + key).exists()) 
                overview.get(key).setDespeckled(false);
        }
    }

    /**
     * Validates segmented state and updates project overview
     */
    public void checkSegmented() {
        for (String key : overview.keySet()) {
            overview.get(key).setSegmented(true);
            if (!new File(projConf.OCR_DIR + overview.get(key).getPageId() + projConf.CONF_EXT).exists()) 
                overview.get(key).setSegmented(false);
        }
    }

    /**
     * Validates segment extracted state and updates project overview
     */
    public void checkSegmentsExtracted() {
        for (String key: overview.keySet()) {
            overview.get(key).setSegmentsExtracted(true);
            if (!new File(projConf.PAGE_DIR + overview.get(key).getPageId()).isDirectory())
                overview.get(key).setSegmentsExtracted(false);
        }
    }

    /**
     * Validates line extracted state and updates project overview
     */
    public void checkLinesExtracted() {
        for (String key: overview.keySet()) {
            overview.get(key).setLinesExtracted(true);

            if (overview.get(key).isSegmentsExtracted()) {
                File[] psegFiles = new File(projConf.PAGE_DIR
                        + overview.get(key).getPageId()).listFiles((d, name) -> name.endsWith(".pseg"+projConf.IMG_EXT));

                if (psegFiles.length == 0) 
                    overview.get(key).setLinesExtracted(false);
            }
            else {
                overview.get(key).setLinesExtracted(false);
            }
        }
    }

    /**
     * Validates recognition state and updates project overview
     * TODO: Implementation. Currently no requirements specified
     */
    public void checkRecognition() {
        for (String key: overview.keySet()) {
            overview.get(key).setRecognition(true);
        }
    }

    /**
     * Generates content for one page
     * This includes its segments and their lines
     * 
     * @param pageId  Page identifier for which the content should be generated
     * @return Sorted map of page content
     * @throws IOException 
     */
    public Map<String, String[]> pageContent(String pageId) throws IOException {
        Map<String,String[]> pageContent = new TreeMap<String, String[]>();
        if (new File(projConf.PAGE_DIR + overview.get(pageId).getPageId()).exists()) {
            File[] directories = new File(projConf.PAGE_DIR
                    + overview.get(pageId).getPageId()).listFiles(File::isDirectory);

            if (directories.length == 0) {
                // File depth of 1 -> no recursive (file)listing 
                Files.walk(Paths.get(projConf.PAGE_DIR
                        + overview.get(pageId).getPageId()), 1)
                .map(Path::toFile)
                .filter(fileEntry -> fileEntry.isFile())
                .filter(fileEntry -> fileEntry.getName().endsWith(projConf.IMG_EXT))
                .sorted()
                .forEach(
                    fileEntry -> { if(!fileEntry.getName().contains("pseg")){
                                      pageContent.put(FilenameUtils.removeExtension(fileEntry.getName()), new String[0]); }}
                );
            }

            for (int folder = 0; folder < directories.length; folder++) {
                File dir = new File(directories[folder].toString());
                File[] files;
                int extensionLength = 0;
                if (imageType.equals("Gray")) {
                    files = dir.listFiles((d, name) -> name.endsWith(projConf.GRAY_IMG_EXT));
                    extensionLength = projConf.GRAY_IMG_EXT.length();
                }
                else {
                    files = dir.listFiles((d, name) -> name.endsWith(projConf.BINR_IMG_EXT));
                    extensionLength = projConf.BINR_IMG_EXT.length();
                }

                List<String> fileNames = new ArrayList<String>();
                for (int file = 0; file < files.length; file++) {
                    fileNames.add(FilenameUtils.getBaseName(
                            files[file].toString().substring(0, files[file].toString().length() - extensionLength)));
                }
                Collections.sort(fileNames);
                pageContent.put((directories[folder].getName()), fileNames.toArray(new String[fileNames.size()]));
            }
        }
        return pageContent;
    }

    /**
     * Gets the page overviews of the project
     *
     * @return Map of page overviews
     */
    public Map<String, PageOverview> getOverview() {
        return overview;
    }

    /**
     * List all filenames matching a pattern
     * @param root  Directory
     * @param regex Regex String for matching filenames
     * @return all files witch match the regex pattern
     */
    public static File[] listFilesMatching(File root, String regex) {
        if(!root.isDirectory()) {
            throw new IllegalArgumentException(root + " is no directory");
        }
        final Pattern p = Pattern.compile(regex);
        return root.listFiles(new FileFilter(){
            @Override
            public boolean accept(File file) {
                return p.matcher(file.getName()).matches();
            }
        });
    }

    /**
     * Checks if all filesnames are using the project file naming e.g (0001, 0002 ... XXXX)
     * @return true = all files are using project naming, false = files are not using project naming
     */
    public boolean checkFiles() {
        boolean status = false;
        //Todo png is checked only
        File[] filesFilterd = listFilesMatching(new File(projConf.ORIG_IMG_DIR),"^\\d{4,}" + projConf.IMG_EXT);
        File[] files = new File(projConf.ORIG_IMG_DIR).listFiles((d, name) -> name.endsWith(projConf.IMG_EXT));
        if (filesFilterd.length == files.length) 
            status = true;
        return status;
    }

    /**
     * Renames all files according to the project standard
     * @throws IOException 
     */
    public void renameFiles() throws IOException {
        File[] files = new File(projConf.ORIG_IMG_DIR).listFiles((d, name) -> name.endsWith(projConf.IMG_EXT));
        int len = new Integer(files.length).toString().length();
        Arrays.sort(files);
        //Filenames are atleast 4 digits long
        if(len < 4)
            len = 4;
        String Format = "";
        for (int i = 1; i <= len; i++)
            Format = Format + 0;
        DecimalFormat df = new DecimalFormat(Format);

        int name = 1;

        //File which contains the information about the renaming
        File backupFilename = new File(projConf.PROJECT_DIR + new SimpleDateFormat("mmHHddMMyyyy'.txt'").format(new Date()));

        //name of files, which will be renamed
        TreeMap<File, File> hm = new TreeMap<File, File>();
        String writeFilenamesToFile = "";
        for (File file : files) {
            File newname = new File(projConf.ORIG_IMG_DIR + df.format(name) + projConf.IMG_EXT);
            if (!newname.getName().equals(file.getName())) {
                hm.put(file, newname);
                writeFilenamesToFile = writeFilenamesToFile + file.getName() + " renamed to " + newname.getName() + "\n";
            }
            name++;
        }
        // writing backup filenames to file
        FileUtils.writeStringToFile(backupFilename,writeFilenamesToFile,"UTF-8", true);

        // renaming files
        for (File file : hm.keySet()) {
            file.renameTo(hm.get(file));
        }
    }
}<|MERGE_RESOLUTION|>--- conflicted
+++ resolved
@@ -105,7 +105,6 @@
         if (new File(path).exists()) {
             PageOverview pOverview = new PageOverview(FilenameUtils.removeExtension(new File(path).getName()));
             overview.put(new File(path).getName(), pOverview);
-<<<<<<< HEAD
 
             if (doChecks) {
                 checkPreprocessed();
@@ -113,16 +112,8 @@
                 checkSegmented();
                 checkSegmentsExtracted();
                 checkLinesExtracted();
-                checkHasGT();
-            }
-=======
-            checkPreprocessed();
-            checkDespeckled();
-            checkSegmented();
-            checkSegmentsExtracted();
-            checkLinesExtracted();
-            checkRecognition();
->>>>>>> 2bc35584
+                checkRecognition();
+            }
         }
         else {
             throw new IOException("Folder does not exist!");
