package de.uniwue.helper;

import java.awt.image.BufferedImage;
import java.io.File;
import java.io.FileInputStream;
import java.io.IOException;
import java.util.Base64;
import java.util.TreeMap;

import org.apache.commons.io.FilenameUtils;

import javax.imageio.ImageIO;

import org.apache.commons.io.output.ByteArrayOutputStream;
import org.im4java.core.ConvertCmd;
import org.im4java.core.IM4JavaException;
import org.im4java.core.IMOperation;
import org.im4java.core.Stream2BufferedImage;

import de.uniwue.config.ProjectDirConfig;


/**
 * Helper class for image based functionality
 */
public class ImageHelper {
    /**
     * Object to access project directory configuration
     */
    private ProjectDirConfig projDirConf;
    /**
     * Desired height of the image 
     */
    private int height = -1;
    /**
     * widht of the image
     */
    private int width = -1;
    /**
     * Constructor
     *
     * @param projectDir Path to the project directory
     */
    public ImageHelper(String projectDir) {
        projDirConf = new ProjectDirConfig(projectDir);
    }

    /**
     * Encodes the given file to base64 String
     *
     * @param File Passed file
     * @return Returns the image as a base64 string
     */
    public String encodeFileToBase64Binary(File file) throws IOException {
        String encodedfile = null;
        FileInputStream fileInputStreamReader = new FileInputStream(file);
        byte[] bytes = new byte[(int) file.length()];
        fileInputStreamReader.read(bytes);
        encodedfile = Base64.getEncoder().encodeToString(bytes);
        fileInputStreamReader.close();
        return encodedfile;
    }

    /**
     * Gets the specified page image and encodes it to base64
     *
     * @param pageID Identifier of the page (e.g 0002)
     * @param imageID Image identifier (Original, Gray or Despeckled)
     * @return Returns the image as a base64 string
     * @throws IM4JavaException 
     * @throws InterruptedException 
     * @throws MagickException 
     */
    public String getPageImage(String pageID, String imageID) throws IOException, InterruptedException, IM4JavaException {
        String base64Image = null;
        File f = null;
        if (imageID.equals("Original")) {
            f = new File(projDirConf.ORIG_IMG_DIR + pageID + projDirConf.IMG_EXT);
            return transformImage(f);
            //String encoded = Base64.getEncoder().encodeToString(test(pageID,imageID));
            //return encoded;
        }
        else {
            if (imageID.equals("Gray")) {
                f = new File(projDirConf.GRAY_IMG_DIR + File.separator + pageID + projDirConf.IMG_EXT);
            }
            else if (imageID.equals("Despeckled")) {
                f = new File(projDirConf.DESP_IMG_DIR + File.separator + pageID + projDirConf.IMG_EXT);
            }
            else {
                f = new File(projDirConf.BINR_IMG_DIR + File.separator + pageID + projDirConf.IMG_EXT);
            }
        }

        if (f.exists())
            base64Image = encodeFileToBase64Binary(f);
        return base64Image;
    }

    /**
     * Gets the specified page segment image and encodes it to base64
     *
     * @param pageID Identifier of the page (e.g 0002)
     * @param segmentID Identifier of the segment (e.g 0002__000__paragraph)
     * @param imageType Image identifier (Binary or Grey-image)
     * @return Returns the image as a base64 string
     */
    public String getSegmentImage(String pageID, String segmentID, String imageType)
            throws IOException {
        String base64Image = null;
        File f = null;
        if (imageType.equals("Gray")) {
            f = new File(projDirConf.PAGE_DIR + pageID + File.separator + segmentID + projDirConf.GRAY_IMG_EXT);
        }
        else {
            f = new File(projDirConf.PAGE_DIR + pageID + File.separator + segmentID + projDirConf.BIN_IMG_EXT);
        }

        if (f.exists())
            base64Image = encodeFileToBase64Binary(f);
        return base64Image;
    }

    /**
     * Gets the specified page line image of a segment and encodes it to base64
     *
     * @param pageID Identifier of the page (e.g 0002)
     * @param segmentID Identifier of the segment (e.g 0002__000__paragraph)
     * @param lineID Identifier of the line (e.g 0002__000__paragraph__000)
     * @param imageType Image identifier (Binary or Grey-image)
     * @return Returns the image as a base64 string
     */
    public String getLineImage(String pageID, String segmentID, String lineID, String imageType)
            throws IOException {
        String base64Image = null;
        File f = null;
        if (imageType.equals("Gray"))
            f = new File(projDirConf.PAGE_DIR + pageID + File.separator + segmentID
                    + File.separator + lineID + projDirConf.GRAY_IMG_EXT);
        if (imageType.equals("Binary"))
            f = new File(projDirConf.PAGE_DIR + pageID + File.separator + segmentID
                    + File.separator + lineID + projDirConf.BIN_IMG_EXT);

        if (f.exists())
            base64Image = encodeFileToBase64Binary(f);
        return base64Image;
    }
<<<<<<< HEAD
    public String transformImage(File path) throws IOException, InterruptedException, IM4JavaException{
        IMOperation op = new IMOperation();
        op.addImage();
        if(height != -1 || width != -1) {
            if (height != -1 && width != -1) {
                op.resize(width,height);
            }
            else if (height != -1) {
                op.resize(null,height);
            }
            else
                op.resize(width,null);
        }
        op.addImage("png:-");
        BufferedImage images = ImageIO.read(path);
        ConvertCmd convert = new ConvertCmd();
        Stream2BufferedImage s2b = new Stream2BufferedImage();
        convert.setOutputConsumer(s2b);

        convert.run(op, images);
        BufferedImage img = s2b.getImage();

        ByteArrayOutputStream baos = new ByteArrayOutputStream();
        ImageIO.write(img, "png", baos);
        
        byte[] b= baos.toByteArray();
        String resultBase64Encoded = Base64.getEncoder().encodeToString(b);
        return resultBase64Encoded;
    }

    public void setHeight(int height) {
        this.height = height;
    }

    public void setWidth(int width) {
        this.width = width;
=======

    /**
     * Gets all pages of the project and the images of the given type encoded in base64
     *
     * @param imageType Type of the images in the list
     * @return Map of page IDs with their images as base64 string
     * @throws IOException
     */
    public TreeMap<String, String> getImageList(String imageType) throws IOException {
        TreeMap<String, String> imageList = new TreeMap<String, String>();

        String imagePath = null;
        switch(imageType) {
            case "Original":   imagePath = projDirConf.ORIG_IMG_DIR; break;
            case "Binary":     imagePath = projDirConf.BINR_IMG_DIR; break;
            case "Gray":       imagePath = projDirConf.GRAY_IMG_EXT; break;
            case "Despeckled": imagePath = projDirConf.DESP_IMG_DIR; break;
            default: break;
        }

        final File folder = new File(imagePath);
        for (final File fileEntry : folder.listFiles()) {
            if (fileEntry.isFile())
                imageList.put(FilenameUtils.removeExtension(fileEntry.getName()), encodeFileToBase64Binary(fileEntry));
        }
        return imageList;
>>>>>>> 3ebe5967
    }
}<|MERGE_RESOLUTION|>--- conflicted
+++ resolved
@@ -145,7 +145,7 @@
             base64Image = encodeFileToBase64Binary(f);
         return base64Image;
     }
-<<<<<<< HEAD
+
     public String transformImage(File path) throws IOException, InterruptedException, IM4JavaException{
         IMOperation op = new IMOperation();
         op.addImage();
@@ -182,7 +182,7 @@
 
     public void setWidth(int width) {
         this.width = width;
-=======
+    }
 
     /**
      * Gets all pages of the project and the images of the given type encoded in base64
@@ -209,6 +209,6 @@
                 imageList.put(FilenameUtils.removeExtension(fileEntry.getName()), encodeFileToBase64Binary(fileEntry));
         }
         return imageList;
->>>>>>> 3ebe5967
+
     }
 }