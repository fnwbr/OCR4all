--- conflicted
+++ resolved
@@ -16,7 +16,6 @@
 import org.springframework.web.bind.annotation.ResponseBody;
 import org.springframework.web.servlet.ModelAndView;
 
-import de.uniwue.helper.LineSegmentationHelper;
 import de.uniwue.helper.RecognitionHelper;
 
 /**
@@ -76,12 +75,9 @@
         // Keep a single helper object in session
         RecognitionHelper recognitionHelper = (RecognitionHelper) session.getAttribute("recognitionHelper");
         if (recognitionHelper == null) {
-<<<<<<< HEAD
             response.setStatus(HttpServletResponse.SC_INTERNAL_SERVER_ERROR);
-=======
             recognitionHelper = new RecognitionHelper(projectDir);
             session.setAttribute("recognitionHelper", recognitionHelper);
->>>>>>> c506a5d6
         }
 
         if (recognitionHelper.isRecongitionRunning() == true) {
