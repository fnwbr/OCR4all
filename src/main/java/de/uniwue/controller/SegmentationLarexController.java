--- conflicted
+++ resolved
@@ -124,38 +124,4 @@
 
         segmentationLarexHelper.cancelProcess();
     }
-
-    /**
-<<<<<<< HEAD
-     * Creates the helper object and puts it in the session of the user
-     * @param session Session of the user
-     * @return Returns the helper object of the process
-     */
-    public SegmentationLarexHelper setHelperSession(HttpSession session) {
-        SegmentationLarexHelper segmentationLarexHelper = (SegmentationLarexHelper) session.getAttribute("segmentationLarexHelper");
-    if (segmentationLarexHelper == null) {
-        segmentationLarexHelper = new SegmentationLarexHelper(session.getAttribute("projectDir").toString(), session.getAttribute("imageType").toString());
-        session.setAttribute("segmentationLarexHelper", segmentationLarexHelper);
-        }
-    return segmentationLarexHelper;
-=======
-     * Response to the request to check if old process related files exist
-     *
-     * @param pageIds[] Identifiers of the pages (e.g 0002,0003)
-     * @param session Session of the user
-     * @param response Response to the request
-     * @return Information if files exist
-     */
-    @RequestMapping(value = "/ajax/segmentationLarex/exists" , method = RequestMethod.GET)
-    public @ResponseBody boolean filesExists(
-                @RequestParam("pageIds[]") String[] pageIds,
-                HttpSession session, HttpServletResponse response
-            ) {
-        SegmentationLarexHelper segmentationLarexHelper = provideHelper(session, response);
-        if (segmentationLarexHelper == null)
-            return false;
-
-        return segmentationLarexHelper.doOldFilesExist(pageIds);
->>>>>>> fe8ca234
-    }
 }